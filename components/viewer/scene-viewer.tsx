--- conflicted
+++ resolved
@@ -30,11 +30,7 @@
   Navigation,
   MousePointerClick,
   ArrowLeftRight,
-<<<<<<< HEAD
-  Trash2,
-=======
   X,
->>>>>>> 0f98e518
 } from "@/lib/icons"
 import {
   MathUtils,
